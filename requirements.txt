pandas==1.3.5
numpy==1.21.5
scikit-learn == 1.0.2
symspellpy == 6.7.6
tqdm == 4.63.0
NlpToolkit-MorphologicalAnalysis == 1.0.34
<<<<<<< HEAD
NlpToolkit-WordNet == 1.0.20
tqdm == 4.63.0
nlpaug == 1.1.10
=======
NlpToolkit-WordNet == 1.0.20
>>>>>>> 9c52e1f7
<|MERGE_RESOLUTION|>--- conflicted
+++ resolved
@@ -4,10 +4,6 @@
 symspellpy == 6.7.6
 tqdm == 4.63.0
 NlpToolkit-MorphologicalAnalysis == 1.0.34
-<<<<<<< HEAD
 NlpToolkit-WordNet == 1.0.20
 tqdm == 4.63.0
-nlpaug == 1.1.10
-=======
-NlpToolkit-WordNet == 1.0.20
->>>>>>> 9c52e1f7
+nlpaug == 1.1.10